--- conflicted
+++ resolved
@@ -31,11 +31,7 @@
     "hinge cabinet": np.array([1.45]),
     "microwave": np.array([-0.75]),
     "kettle": np.array([-0.23, 0.75, 1.62, 0.99, 0.0, 0.0, -0.06]),
-<<<<<<< HEAD
     "close hinge cabinet": np.array([-0.92, 0.0]),
-=======
-    "close hinge cabinet": np.array([-0.92, 0.0])
->>>>>>> e0f7986c
     "close microwave": np.array([0., -0.23, 0.75, 1.62, 0.99, 0.0, 0.0, -0.06]),
     "close slide": np.array([-0.92, 0.0]),
 }
@@ -49,29 +45,19 @@
     REMOVE_TASKS_WHEN_COMPLETE = True
     TERMINATE_ON_TASK_COMPLETE = True
     OBS_ELEMENT_INDICES = {
-<<<<<<< HEAD
-        "bottom left burner": np.array([11]), #correct
-        "bottom right burner": np.array([9]),
-        "top burner": np.array([15]), #correct
-        "top right burner": np.array([13]), #correct
-=======
         "bottom left burner": np.array([11]),
         "bottom right burner": np.array([9]),
         "top burner": np.array([15]),
         "top right burner": np.array([13]),
->>>>>>> e0f7986c
         "light switch": np.array([17, 18]),
         "slide cabinet": np.array([19]),
         "left hinge cabinet": np.array([20]),
         "hinge cabinet": np.array([21]),
         "microwave": np.array([22]),
         "kettle": np.array([23, 24, 25, 26, 27, 28, 29]),
-<<<<<<< HEAD
         "close hinge cabinet": np.array([13, 21]),
         "close microwave": np.array([22, 23, 24, 25, 26, 27, 28, 29]),
         "close slide": np.array([15, 19]),
-=======
->>>>>>> e0f7986c
     }
     OBS_ELEMENT_GOALS = {
         "bottom left burner": np.array([-0.92]),
@@ -84,7 +70,6 @@
         "hinge cabinet": np.array([1.45]),
         "microwave": np.array([-0.75]),
         "kettle": np.array([-0.23, 0.75, 1.62, 0.99, 0.0, 0.0, -0.06]),
-<<<<<<< HEAD
         "close hinge cabinet": np.array([-0.92, 0.0]),
         "close microwave": np.array([0., -0.23, 0.75, 1.62, 0.99, 0.0, 0.0, -0.06]),
         "close slide": np.array([-0.92, 0.0]),
@@ -92,12 +77,6 @@
         
     def __init__(self, dense=True, use_combined_action_space=False, **kwargs):
         self.tasks_to_complete = [_ for _ in self.TASK_ELEMENTS]
-=======
-    }
-        
-    def __init__(self, dense=False, use_combined_action_space=False, **kwargs):
-        self.tasks_to_complete = set(self.TASK_ELEMENTS)
->>>>>>> e0f7986c
         self.dense = dense
         super(KitchenBase, self).__init__(**kwargs)
         combined_action_space_low = -1.4 * np.ones(self.max_arg_len)
@@ -165,11 +144,7 @@
         return new_goal
 
     def reset_model(self):
-<<<<<<< HEAD
         self.tasks_to_complete = [_ for _ in self.TASK_ELEMENTS]
-=======
-        self.tasks_to_complete = self.TASK_ELEMENTS #set(self.TASK_ELEMENTS)
->>>>>>> e0f7986c
         self.episodic_cumulative_reward = 0
         return super(KitchenBase, self).reset_model()
 
@@ -337,7 +312,6 @@
     TASK_ELEMENTS = ["microwave", "kettle", "light switch", "top burner", "slide cabinet"]
     REMOVE_TASKS_WHEN_COMPLETE = True
 
-<<<<<<< HEAD
 class KitchenMS6V0(KitchenBase):
     TASK_ELEMENTS = [
         "microwave", 
@@ -351,11 +325,11 @@
 
 class KitchenMS7V0(KitchenBase):
     TASK_ELEMENTS = [
-        "microwave", 
-        "kettle", 
-        "light switch", 
-        "top burner", 
-        "slide cabinet", 
+        "kettle",
+        "light switch",
+        "slide cabinet",
+        "top burner",
+        "microwave",
         "bottom right burner",
         "hinge cabinet",
     ]
@@ -374,8 +348,6 @@
     ]
     REMOVE_TASKS_WHEN_COMPLETE = True 
 
-=======
->>>>>>> e0f7986c
 class KitchenMS10V0(KitchenBase):
     TASK_ELEMENTS = [
         "microwave",
@@ -390,7 +362,6 @@
         "bottom right burner"
     ]
     REMOVE_TASKS_WHEN_COMPLETE = True 
-<<<<<<< HEAD
 
 class KitchenMS10V1(KitchenBase):
     TASK_ELEMENTS = [
@@ -425,8 +396,6 @@
 class KitchenKettleLightBurnerV0(KitchenBase):
     TASK_ELEMENTS = ["kettle", "light switch", "top burner"]
     REMOVE_TASKS_WHEN_COMPLETE = True 
-=======
->>>>>>> e0f7986c
 
 class KitchenMicrowaveKettleLightTopLeftBurnerV0(KitchenBase):
     TASK_ELEMENTS = ["microwave", "kettle", "light switch", "top burner"]
