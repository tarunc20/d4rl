--- conflicted
+++ resolved
@@ -153,21 +153,12 @@
     def update_info(self, info):
         next_q_obs = self.obs_dict["qp"]
         next_obj_obs = self.obs_dict["obj_qp"]
-        next_goal = self.obs_dict["goal"]
         idx_offset = len(next_q_obs)
-<<<<<<< HEAD
-        tasks_to_log = self.tasks_to_complete
-        for element in tasks_to_log:
-=======
-        if not self.initializing and self.multitask:
-            tasks_to_log = self.TASK_ELEMENTS
-        else:
-            tasks_to_log = self.tasks_to_complete
+        if self.initializing:
             self.per_task_cumulative_reward = {
                 k: 0.0 for k in OBS_ELEMENT_INDICES.keys()
             }
         for element in OBS_ELEMENT_INDICES.keys():
->>>>>>> 3e5999c8
             element_idx = OBS_ELEMENT_INDICES[element]
             distance = np.linalg.norm(
                 next_obj_obs[..., element_idx - idx_offset] - OBS_ELEMENT_GOALS[element]
@@ -183,10 +174,6 @@
         info["coverage"] = self.coverage_grid.sum() / (
             np.prod(self.coverage_grid.shape)
         )
-        for object_site in self.object_interaction_counts_dict.keys():
-            info[
-                "Object Site: " + object_site + " Interaction Count"
-            ] = self.object_interaction_counts_dict[object_site]
         return info
 
 
